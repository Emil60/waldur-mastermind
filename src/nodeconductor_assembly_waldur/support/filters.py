--- conflicted
+++ resolved
@@ -33,13 +33,7 @@
         ]
         order_by = [
             'created',
-<<<<<<< HEAD
             'modified',
-            # desc
-            '-created',
-            '-modified',
-=======
-            'updated',
             'type',
             'key',
             'status',
@@ -47,12 +41,12 @@
             'summary',
             'customer__name',
             'project__name',
-            'caller__name',
+            'caller__full_name',
             'reporter__name',
             'assignee__name',
             # desc
             '-created',
-            '-updated',
+            '-modified',
             '-type',
             '-key',
             '-status',
@@ -60,16 +54,15 @@
             '-summary',
             '-customer__name',
             '-project__name',
-            '-caller__name',
+            '-caller__full_name',
             '-reporter__name',
             '-assignee__name',
->>>>>>> fa6b64fc
         ]
 
         order_by_mapping = {
             'customer_name': 'customer__name',
             'project_name': 'project__name',
-            'caller_name': 'caller__name',
+            'caller_full_name': 'caller__full_name',
             'reporter_name': 'reporter__name',
             'assignee_name': 'assignee__name',
         }
