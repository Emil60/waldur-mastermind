import factory

from django.core.urlresolvers import reverse

from nodeconductor.structure.tests import factories as structure_factories

from .. import models


class SupportUserFactory(factory.DjangoModelFactory):
    class Meta(object):
        model = models.SupportUser

    name = factory.Sequence(lambda n: 'user-%s' % n)
    user = factory.SubFactory(structure_factories.UserFactory)


class IssueFactory(factory.DjangoModelFactory):
    class Meta(object):
        model = models.Issue

    key = factory.Sequence(lambda n: 'TST-%s' % n)
    project = factory.SubFactory(structure_factories.ProjectFactory)
    caller = factory.SubFactory(structure_factories.UserFactory)
    reporter = factory.SubFactory(SupportUserFactory)

    @classmethod
    def get_url(cls, issue=None, action=None):
        if issue is None:
            issue = IssueFactory()
        url = 'http://testserver' + reverse('support-issue-detail', kwargs={'uuid': issue.uuid.hex})
        return url if action is None else url + action + '/'

    @classmethod
    def get_list_url(cls):
        return 'http://testserver' + reverse('support-issue-list')


class CommentFactory(factory.DjangoModelFactory):
    class Meta(object):
        model = models.Comment

    issue = factory.SubFactory(IssueFactory)
<<<<<<< HEAD
    author = factory.SubFactory(SupportUserFactory)
    description = factory.Sequence(lambda n: 'This is a comment-%s' % n)
    backend_id = factory.Sequence(lambda n: 'key_%s' % n)
=======
    description = factory.Sequence(lambda n: 'Comment-description-%s' % n)
    author = factory.SubFactory(SupportUserFactory)

    @classmethod
    def get_url(cls, comment=None, action=None):
        if comment is None:
            comment = IssueFactory()
        url = 'http://testserver' + reverse('support-comment-detail', kwargs={'uuid': comment.uuid.hex})
        return url if action is None else url + action + '/'

    @classmethod
    def get_list_url(cls):
        return 'http://testserver' + reverse('support-comment-list')
>>>>>>> c76a235c
<|MERGE_RESOLUTION|>--- conflicted
+++ resolved
@@ -41,13 +41,9 @@
         model = models.Comment
 
     issue = factory.SubFactory(IssueFactory)
-<<<<<<< HEAD
     author = factory.SubFactory(SupportUserFactory)
-    description = factory.Sequence(lambda n: 'This is a comment-%s' % n)
     backend_id = factory.Sequence(lambda n: 'key_%s' % n)
-=======
     description = factory.Sequence(lambda n: 'Comment-description-%s' % n)
-    author = factory.SubFactory(SupportUserFactory)
 
     @classmethod
     def get_url(cls, comment=None, action=None):
@@ -58,5 +54,4 @@
 
     @classmethod
     def get_list_url(cls):
-        return 'http://testserver' + reverse('support-comment-list')
->>>>>>> c76a235c
+        return 'http://testserver' + reverse('support-comment-list')